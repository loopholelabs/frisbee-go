--- conflicted
+++ resolved
@@ -1,10 +1,6 @@
 version: 0.1
 cli:
-<<<<<<< HEAD
-  version: 0.13.0-beta
-=======
   version: 0.13.1-beta
->>>>>>> 967e9173
 lint:
   enabled:
     - actionlint@1.6.13
