--- conflicted
+++ resolved
@@ -3,37 +3,13 @@
 go 1.18
 
 require (
-<<<<<<< HEAD
-	github.com/loopholelabs/common v0.1.1
-	github.com/loopholelabs/polyglot-go v0.2.0
-	github.com/loopholelabs/testing v0.2.3
-	github.com/pkg/errors v0.9.1
-	github.com/rs/zerolog v1.20.0
-	github.com/stretchr/testify v1.7.5
-	go.uber.org/atomic v1.7.0
-=======
 	github.com/loopholelabs/common v0.2.0
+  github.com/loopholelabs/polyglot-go v0.2.0
 	github.com/loopholelabs/testing v0.2.3
 	github.com/pkg/errors v0.9.1
 	github.com/rs/zerolog v1.27.0
 	github.com/stretchr/testify v1.8.0
 	go.uber.org/atomic v1.9.0
->>>>>>> 967e9173
 	go.uber.org/goleak v1.1.12
 	google.golang.org/protobuf v1.28.0
-)
-
-require (
-	github.com/davecgh/go-spew v1.1.1 // indirect
-<<<<<<< HEAD
-	github.com/google/go-cmp v0.5.6 // indirect
-	github.com/pmezard/go-difflib v1.0.0 // indirect
-=======
-	github.com/google/go-cmp v0.5.8 // indirect
-	github.com/mattn/go-colorable v0.1.12 // indirect
-	github.com/mattn/go-isatty v0.0.14 // indirect
-	github.com/pmezard/go-difflib v1.0.0 // indirect
-	golang.org/x/sys v0.0.0-20210927094055-39ccf1dd6fa6 // indirect
->>>>>>> 967e9173
-	gopkg.in/yaml.v3 v3.0.1 // indirect
 )